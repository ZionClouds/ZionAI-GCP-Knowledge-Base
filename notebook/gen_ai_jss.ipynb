{
 "cells": [
  {
   "cell_type": "code",
   "execution_count": null,
   "metadata": {
    "id": "ur8xi4C7S06n"
   },
   "outputs": [],
   "source": [
    "# Copyright 2023 Google LLC\n",
    "#\n",
    "# Licensed under the Apache License, Version 2.0 (the \"License\");\n",
    "# you may not use this file except in compliance with the License.\n",
    "# You may obtain a copy of the License at\n",
    "#\n",
    "#     https://www.apache.org/licenses/LICENSE-2.0\n",
    "#\n",
    "# Unless required by applicable law or agreed to in writing, software\n",
    "# distributed under the License is distributed on an \"AS IS\" BASIS,\n",
    "# WITHOUT WARRANTIES OR CONDITIONS OF ANY KIND, either express or implied.\n",
    "# See the License for the specific language governing permissions and\n",
    "# limitations under the License."
   ]
  },
  {
   "attachments": {},
   "cell_type": "markdown",
   "metadata": {
    "id": "JAPoU8Sm5E6e",
    "tags": []
   },
   "source": [
    "# Generative AI Document Summarization\n",
    "\n",
    "<table align=\"left\">\n",
    "\n",
    "  <td>\n",
    "    <a href=\"https://colab.research.google.com/github/GoogleCloudPlatform/terraform-google-gen-ai-document-summarization/blob/main/terraform/webhooks/notebook/gen_ai_jss.ipynb\">\n",
    "      <img src=\"https://cloud.google.com/ml-engine/images/colab-logo-32px.png\" alt=\"Colab logo\"> Run in Colab\n",
    "    </a>\n",
    "  </td>\n",
    "  <td>\n",
    "    <a href=\"https://github.com/GoogleCloudPlatform/terraform-google-gen-ai-document-summarization/main/terraform/webhooks/notebook/gen_ai_jss.ipynb\">\n",
    "      <img src=\"https://cloud.google.com/ml-engine/images/github-logo-32px.png\" alt=\"GitHub logo\">\n",
    "      View on GitHub\n",
    "    </a>\n",
    "  </td>\n",
    "  <td>\n",
    "    <a href=\"https://console.cloud.google.com/vertex-ai/workbench/deploy-notebook?download_url=https://raw.githubusercontent.com/GoogleCloudPlatform/terraform-google-gen-ai-document-summarization/main/terraform/webhooks/notebook/gen_ai_jss.ipynb\">\n",
    "      <img src=\"https://lh3.googleusercontent.com/UiNooY4LUgW_oTvpsNhPpQzsstV5W8F7rYgxgGBD85cWJoLmrOzhVs_ksK_vgx40SHs7jCqkTkCk=e14-rj-sc0xffffff-h130-w32\" alt=\"Vertex AI logo\">\n",
    "      Open in Vertex AI Workbench\n",
    "    </a>\n",
    "  </td>                                                                                               \n",
    "</table>"
   ]
  },
  {
   "attachments": {},
   "cell_type": "markdown",
   "metadata": {
    "id": "24743cf4a1e1"
   },
   "source": [
    "**_NOTE_**: This notebook has been tested in the following environment:\n",
    "\n",
    "* Python version = 3.9"
   ]
  },
  {
   "attachments": {},
   "cell_type": "markdown",
   "metadata": {
    "id": "tvgnzT1CKxrO"
   },
   "source": [
    "## Overview\n",
    "\n",
    "This notebook is a companion to the [Generative AI Document Summarization Jump Start Solution](https://cloud.google.com/blog/products/application-modernization/introducing-google-cloud-jump-start-solutions) **TODO: better link target**. With this notebook, you can use the summarization solution to create summaries of academic PDF files. In the notebook, you will programmatically upload a PDF file to a Cloud Storage bucket and then view the summary of that PDF in a BigQuery table. \n",
    "\n",
    "+ Learn more about [using text chat LLM with Vertex AI](https://cloud.google.com/vertex-ai/docs/generative-ai/learn/overview).\n",
    "+ Learn more about [querying tables in Cloud BigQuery](https://cloud.google.com/bigquery/docs/tables).\n",
    "+ Learn more about [creating EventArc triggers for Cloud Functions](https://cloud.google.com/functions/docs/calling/eventarc).\n",
    "+ Learn more about [storing data in Cloud Storage](https://cloud.google.com/storage/docs/uploading-objects).\n",
    "+ Learn more about [transcribing PDFs with Cloud Vision OCR](https://cloud.google.com/vision/docs/pdf)."
   ]
  },
  {
   "attachments": {},
   "cell_type": "markdown",
   "metadata": {
    "id": "d975e698c9a4"
   },
   "source": [
    "### Objective\n",
    "\n",
    "In this tutorial, you learn how to create a Cloud Function process that transcribes characters from a PDF, stores the complete PDF text in a Storage bucket, summarizes the PDF, and then upserts the document data (summary, complete text, URI) into a BigQuery table.\n",
    "\n",
    "This tutorial uses the following Google Cloud services and resources:\n",
    "\n",
    "- Vertex AI Generative AI\n",
    "- Cloud BigQuery\n",
    "- Cloud Vision OCR\n",
    "- Cloud EventArc triggers\n",
    "- Cloud Functions\n",
    "- Cloud Storage\n",
    "\n",
    "The steps performed include:\n",
    "\n",
    "- Trigger an EventArc event by uploading a PDF to a Cloud Storage bucket\n",
    "- Query the BigQuery table to see the results of the summarization process"
   ]
  },
  {
   "attachments": {},
   "cell_type": "markdown",
   "metadata": {
    "id": "08d289fa873f"
   },
   "source": [
    "### Dataset\n",
    "\n",
    "This notebook uses a [Kaggle dataset](https://www.kaggle.com/datasets/Cornell-University/arxiv) that contains a large collection of academic summaries from [arXiv.org](https://arxiv.org/). This dataset is made publicly available through a Cloud Storage bucket."
   ]
  },
  {
   "attachments": {},
   "cell_type": "markdown",
   "metadata": {
    "id": "aed92deeb4a0"
   },
   "source": [
    "### Costs \n",
    "\n",
    "This tutorial uses billable components of Google Cloud:\n",
    "\n",
    "* Vertex AI\n",
    "* BigQuery\n",
    "* Vision\n",
    "* Cloud Functions\n",
    "* EventArc\n",
    "* Cloud Storage\n",
    "\n",
    "Learn about [Vertex AI pricing](https://cloud.google.com/vertex-ai/pricing),\n",
    "and [BigQuery pricing](https://cloud.google.com/bigquery/pricing),\n",
    "and [Cloud Vision pricing](https://cloud.google.com/vision/pricing),\n",
    "and [Cloud Functions pricing](https://cloud.google.com/functions/pricing),\n",
    "and [Cloud EventArc pricing](https://cloud.google.com/eventarc/pricing),\n",
    "and [Cloud Storage pricing](https://cloud.google.com/storage/pricing), \n",
    "and use the [Pricing Calculator](https://cloud.google.com/products/calculator/)\n",
    "to generate a cost estimate based on your projected usage."
   ]
  },
  {
   "attachments": {},
   "cell_type": "markdown",
   "metadata": {
    "id": "i7EUnXsZhAGF"
   },
   "source": [
    "## Installation\n",
    "\n",
    "Install the following packages required to execute this notebook. "
   ]
  },
  {
   "cell_type": "code",
   "execution_count": null,
   "metadata": {
    "tags": []
   },
   "outputs": [],
   "source": [
    "%%writefile requirements.txt\n",
    "\n",
    "google-cloud-aiplatform\n",
    "google-cloud-bigquery\n",
    "google-cloud-logging\n",
    "google-cloud-storage\n",
    "polling2\n",
    "tqdm"
   ]
  },
  {
   "cell_type": "code",
   "execution_count": null,
   "metadata": {
    "id": "2b4ef9b72d43"
   },
   "outputs": [],
   "source": [
    "# Install the packages\n",
    "import os\n",
    "\n",
    "if not os.getenv(\"IS_TESTING\"):\n",
    "    USER = \"--user\"\n",
    "else:\n",
    "    USER = \"\"\n",
    "! pip3 install {USER} --upgrade -r requirements.txt"
   ]
  },
  {
   "attachments": {},
   "cell_type": "markdown",
   "metadata": {
    "id": "58707a750154"
   },
   "source": [
    "### Colab only: Uncomment the following cell to restart the kernel."
   ]
  },
  {
   "cell_type": "code",
   "execution_count": null,
   "metadata": {
    "id": "f200f10a1da3"
   },
   "outputs": [],
   "source": [
    "# # Automatically restart kernel after installs so that your environment can access the new packages\n",
    "# import IPython\n",
    "\n",
    "# app = IPython.Application.instance()\n",
    "# app.kernel.do_shutdown(True)"
   ]
  },
  {
   "attachments": {},
   "cell_type": "markdown",
   "metadata": {
    "id": "BF1j6f9HApxa"
   },
   "source": [
    "## Before you begin\n",
    "\n",
    "### Set up your Google Cloud project\n",
    "\n",
    "This notebook assumes that you have already deployed this solution using either the [Terraform script]() **TODO: fix target for link** or using the [Solutions console](https://console.cloud.google.com/products/solutions/catalog). During this deployment, several actions required to run this solution were performed on your behalf:\n",
    "\n",
    "1. The [Cloud Function](https://console.cloud.google.com/functions/list) was deployed.\n",
    "\n",
    "2. The [EventArc trigger](https://console.cloud.google.com/eventarc/triggers) was applied to the input Cloud Storage bucket.\n",
    "\n",
    "3. The following APIs were enabled for you: \n",
    "\n",
    "   - [Vertex AI API](https://console.cloud.google.com/flows/enableapi?apiid=aiplatform.googleapis.com)\n",
    "   - [BigQuery API](https://console.cloud.google.com/flows/enableapi?apiid=bigquery.googleapis.com)\n",
    "   - [Cloud Vision API](https://console.cloud.google.com/flows/enableapi?apiid=vision.googleapis.com)\n",
    "\n",
    "\n",
    "<div style=\"background-color:rgb(150,200,255); padding:2px;\"><strong>Note:</strong> It is recommended to run this notebook from <a href=\"https://console.cloud.google.com/vertex-ai/workbench/\">Vertex AI Workbench</a>. If you are running this notebook locally instead, you need to install the <a href=\"https://cloud.google.com/sdk\" target=\"_blank\">Cloud SDK</a>.</div>"
   ]
  },
  {
   "attachments": {},
   "cell_type": "markdown",
   "metadata": {
    "id": "WReHDGG5g0XY"
   },
   "source": [
    "#### Set your project ID\n",
    "\n",
    "**If you don't know your project ID**, try the following:\n",
    "* Run `gcloud config list`.\n",
    "* Run `gcloud projects list`.\n",
    "* See the support page: [Locate the project ID](https://support.google.com/googleapi/answer/7014113)"
   ]
  },
  {
   "cell_type": "code",
   "execution_count": null,
   "metadata": {
    "id": "oM1iC_MfAts1"
   },
   "outputs": [],
   "source": [
    "PROJECT_ID = \"[your-project-id]\"  # @param {type:\"string\"}\n",
    "\n",
    "# Set the project id\n",
    "! gcloud config set project {PROJECT_ID}"
   ]
  },
  {
   "attachments": {},
   "cell_type": "markdown",
   "metadata": {
    "id": "region"
   },
   "source": [
    "#### Region\n",
    "\n",
    "You can also change the `REGION` variable used by Vertex AI. Learn more about [Vertex AI regions](https://cloud.google.com/vertex-ai/docs/general/locations)."
   ]
  },
  {
   "cell_type": "code",
   "execution_count": null,
   "metadata": {
    "id": "region"
   },
   "outputs": [],
   "source": [
    "REGION = \"us-central1\"  # @param {type: \"string\"}"
   ]
  },
  {
   "attachments": {},
   "cell_type": "markdown",
   "metadata": {
    "id": "sBCra4QMA2wR"
   },
   "source": [
    "### Authenticate your Google Cloud account\n",
    "\n",
    "Depending on your Jupyter environment, you may have to manually authenticate. Follow one of the relevant instructions below."
   ]
  },
  {
   "attachments": {},
   "cell_type": "markdown",
   "metadata": {
    "id": "74ccc9e52986"
   },
   "source": [
    "**1. Vertex AI Workbench**\n",
    "* Do nothing as you are already authenticated."
   ]
  },
  {
   "attachments": {},
   "cell_type": "markdown",
   "metadata": {
    "id": "de775a3773ba"
   },
   "source": [
    "**2. Local JupyterLab instance, uncomment and run:**"
   ]
  },
  {
   "cell_type": "code",
   "execution_count": null,
   "metadata": {
    "id": "254614fa0c46"
   },
   "outputs": [],
   "source": [
    "# ! gcloud auth login"
   ]
  },
  {
   "attachments": {},
   "cell_type": "markdown",
   "metadata": {
    "id": "ef21552ccea8"
   },
   "source": [
    "**3. Colab, uncomment and run:**"
   ]
  },
  {
   "cell_type": "code",
   "execution_count": null,
   "metadata": {
    "id": "603adbbf0532"
   },
   "outputs": [],
   "source": [
    "# from google.colab import auth\n",
    "# auth.authenticate_user()"
   ]
  },
  {
   "attachments": {},
   "cell_type": "markdown",
   "metadata": {
    "id": "f6b2ccc891ed"
   },
   "source": [
    "**4. Service account or other**\n",
    "* See how to grant Cloud Storage permissions to your service account at https://cloud.google.com/storage/docs/gsutil/commands/iam#ch-examples."
   ]
  },
  {
   "attachments": {},
   "cell_type": "markdown",
   "metadata": {
    "id": "960505627ddf"
   },
   "source": [
    "### Import libraries"
   ]
  },
  {
   "cell_type": "code",
   "execution_count": null,
   "metadata": {
    "id": "PyQmSRbKA8r-"
   },
   "outputs": [],
   "source": [
    "import os\n",
    "import polling2\n",
    "import re\n",
    "import time\n",
    "\n",
    "from tqdm.notebook import tqdm\n",
    "from google.cloud import aiplatform\n",
    "from google.cloud import bigquery\n",
    "from google.cloud import logging\n",
    "from google.cloud import storage"
   ]
  },
  {
   "attachments": {},
   "cell_type": "markdown",
   "metadata": {},
   "source": [
    "## Download test data\n",
    "\n",
    "This Jump Start Solution uses data from [arXiv.org](https://arxiv.org/) to demonstrate the summarization capabilities of Vertex AI. arXiv, through [Kaggle.com](https://www.kaggle.com/datasets/Cornell-University/arxiv) has made many scholarly papers available, free of charge, from a Google Cloud Storage bucket."
   ]
  },
  {
   "cell_type": "code",
   "execution_count": null,
   "metadata": {},
   "outputs": [],
   "source": [
    "# List all the comparative linguistics papers from Cloud Storage\n",
    "! gsutil ls gs://arxiv-dataset/arxiv/cmp-lg/pdf/9404"
   ]
  },
  {
   "cell_type": "code",
   "execution_count": null,
   "metadata": {},
   "outputs": [],
   "source": [
    "filename = '9404002v1'\n",
    "file_uri = f'gs://arxiv-dataset/arxiv/cmp-lg/pdf/9404/{filename}.pdf'\n",
    "\n",
    "# Create a local folder and download some test PDFs\n",
    "if not os.path.exists('pdfs'):\n",
    "    os.mkdir('pdfs')\n",
    "\n",
    "! gsutil cp -r $file_uri pdfs/"
   ]
  },
  {
   "attachments": {},
   "cell_type": "markdown",
   "metadata": {},
   "source": [
    "## Upload test data to Storage bucket\n",
    "\n",
    "The Terraform scripts for this JSS applies an EventArc trigger to a Cloud Storage bucket. When a PDF is uploaded to the storage bucket, the EventArc trigger fires, starting the summarization process."
   ]
  },
  {
   "cell_type": "code",
   "execution_count": null,
   "metadata": {},
   "outputs": [],
   "source": [
    "INPUT_BUCKET = f'{PROJECT_ID}_uploads'"
   ]
  },
  {
   "attachments": {},
   "cell_type": "markdown",
   "metadata": {},
   "source": [
    "Running the next cell uploads a local PDF file (downloaded in the previous section) to the target Cloud Storage bucket. "
   ]
  },
  {
   "cell_type": "code",
   "execution_count": null,
   "metadata": {},
   "outputs": [],
   "source": [
    "file_complete_text = f'{filename}_summary.txt'\n",
    "pdf = f'pdfs/{filename}.pdf'\n",
    "logger_name = 'summarization-by-llm'"
   ]
  },
  {
   "cell_type": "code",
   "execution_count": null,
   "metadata": {},
   "outputs": [],
   "source": [
    "storage_client = storage.Client()\n",
    "bucket = storage_client.bucket(INPUT_BUCKET)\n",
    "blob = bucket.blob(pdf)\n",
    "blob.upload_from_filename(pdf)"
   ]
  },
  {
   "attachments": {},
   "cell_type": "markdown",
   "metadata": {},
   "source": [
    "This upload process kicks off the summarization process. You can view the progress of the summarization process in the [Cloud Console](https://console.cloud.google.com/functions/details/us-central1/jss16-1).\n",
    "\n",
    "**TODO: Ensure that Cloud Console links go to correct console locations.**"
   ]
  },
  {
   "attachments": {},
   "cell_type": "markdown",
   "metadata": {},
   "source": [
    "## Optional: View summarization process in Cloud Logging\n",
    "\n",
    "You can view the results of the summarization Cloud Function as it writes updates to Cloud Logging. Each run of the summarization pipeline is associated with a `cloud_event_id`. By filtering for this ID, you can track the summarization process."
   ]
  },
  {
   "cell_type": "code",
   "execution_count": null,
   "metadata": {},
   "outputs": [],
   "source": [
    "@polling2.poll_decorator(check_success=lambda x: x != '', step=0.5, timeout=90)\n",
    "def get_cloud_event_id(pdf_filename, bar):\n",
    "    logging_client = logging.Client(project=PROJECT_ID)\n",
    "    logger = logging_client.logger(logger_name)\n",
    "    \n",
    "    pattern = 'cloud_event_id\\((.*)\\):'\n",
    "    cloud_id = ''\n",
    "    for entry in logger.list_entries(filter_=pdf_filename, max_results=100):\n",
    "        entry_text = entry.payload\n",
    "        res = re.search(pattern, entry_text)\n",
    "        if res != None:\n",
    "            cloud_id = res.group(1)\n",
    "            print(cloud_id)\n",
    "            bar.update(100)\n",
    "    \n",
    "        if cloud_id != '':\n",
    "            return cloud_id\n",
    "    return cloud_id"
   ]
  },
  {
   "cell_type": "code",
   "execution_count": null,
   "metadata": {},
   "outputs": [],
   "source": [
    "with tqdm(total=100) as bar:\n",
    "    cloud_event_id = get_cloud_event_id(filename, bar)\n",
    "    bar.close()"
   ]
  },
  {
   "attachments": {},
   "cell_type": "markdown",
   "metadata": {},
   "source": [
    "Now that we have the `cloud_event_id`, we can filter on just this cloud event and get updates for just this event."
   ]
  },
  {
   "cell_type": "code",
   "execution_count": null,
   "metadata": {},
   "outputs": [],
   "source": [
    "print(f'cloud_event_id: {cloud_event_id}')"
   ]
  },
  {
   "cell_type": "code",
   "execution_count": null,
   "metadata": {},
   "outputs": [],
   "source": [
    "@polling2.poll_decorator(step=10, timeout=70)\n",
    "def get_cloud_event_logs(cloud_event_id):\n",
    "    print(\"polling\")\n",
    "    logging_client = logging.Client(project=PROJECT_ID)\n",
    "    logger = logging_client.logger(logger_name)\n",
    "    \n",
    "    entries = []\n",
    "    for entry in logger.list_entries(filter_=cloud_event_id, max_results=100):\n",
    "        entry_text = entry.payload\n",
    "        entries.append(entry_text)\n",
    "    return entries"
   ]
  },
  {
   "cell_type": "code",
   "execution_count": null,
   "metadata": {},
   "outputs": [],
   "source": [
    "entries = []\n",
    "bar = tqdm(total=6)\n",
    "\n",
    "for _ in range(6):\n",
    "    tmp_entries = get_cloud_event_logs(cloud_event_id)\n",
    "    for e in tmp_entries:\n",
    "        if e not in entries:\n",
    "            bar.update(1)\n",
    "            entries.append(e)\n",
    "            print(e)\n",
    "            \n",
    "    "
   ]
  },
  {
   "attachments": {},
   "cell_type": "markdown",
   "metadata": {},
   "source": [
    "## Query the BigQuery table to see the summary\n",
    "\n",
    "Once the summarization flow has completed, the summary of the PDF document should be available for you to read. To get the summary of the PDF document, you can query the BigQuery table that contains the summary.\n",
    "\n",
    "If you do not get a result the first time you run the query, then the summarization pipeline might still be running. You might need to wait a minute to allow the pipeline to finish and to try the query again."
   ]
  },
  {
   "cell_type": "code",
   "execution_count": null,
   "metadata": {},
   "outputs": [],
   "source": [
    "bigquery_client = bigquery.Client(project=PROJECT_ID)\n",
    "\n",
    "table_name = f\"{PROJECT_ID}.summary_dataset.summary_table\"\n",
    "\n",
    "# Compose the SQL query to select the summary for the PDF document\n",
    "sql_query = f\"SELECT summary FROM `{table_name}` WHERE filename LIKE '%{file_complete_text}%'\"\n",
    "\n",
    "job = bigquery_client.query(sql_query)\n",
    "rows = job.result()\n",
    "row_list = list(rows)\n",
    "\n",
    "if len(row_list) != 0:\n",
    "    summary = row_list[0]\n",
    "\n",
<<<<<<< HEAD
    "summary['summary']"
=======
    "print(summary['summary'])"
   ]
  },
  {
   "cell_type": "markdown",
   "metadata": {},
   "source": [
    "## Optional: Run pipeline components individually\n",
    "\n",
    "The summarization pipeline is composed of multiple independent components. There is a component that performs optical character recognition on the PDF, another that stores data in a Storage bucket, another that performs summarization with a LLM, and yet another that stores new rows into the BigQuery table.\n",
    "\n",
    "In this section, you can run each component individually to understand how they work together."
   ]
  },
  {
   "cell_type": "markdown",
   "metadata": {},
   "source": [
    "### Perform OCR with Cloud Vision\n",
    "\n",
    "The first component in the pipeline performs optical character recognition (OCR) using Cloud Vision. Run the following cells to run optical character recognition on the PDF file you downloaded previously.\n",
    "\n",
    "Note that OCR can take a while to complete. You might need to wait for a result."
   ]
  },
  {
   "cell_type": "code",
   "execution_count": null,
   "metadata": {},
   "outputs": [],
   "source": [
    "def document_extract(\n",
    "    bucket: str,\n",
    "    name: str,\n",
    "    output_bucket: str,\n",
    "    project_id: str,\n",
    "    timeout: int = 420,\n",
    ") -> str:\n",
    "    \"\"\"Perform OCR with PDF/TIFF as source files on GCS.\n",
    "\n",
    "    Original sample is here:\n",
    "    https://github.com/GoogleCloudPlatform/python-docs-samples/blob/main/vision/snippets/detect/detect.py#L806\n",
    "\n",
    "    Note: This function can cause the IOPub data rate to be exceeded on a\n",
    "    Jupyter server. This rate can be changed by setting the variable\n",
    "    `--ServerApp.iopub_data_rate_limit\n",
    "\n",
    "    Args:\n",
    "        bucket (str): GCS URI of the bucket containing the PDF/TIFF files.\n",
    "        name (str): name of the PDF/TIFF file.\n",
    "        output_bucket: bucket to store output in\n",
    "        timeout (int): Timeout in seconds for the request.\n",
    "\n",
    "\n",
    "    Returns:\n",
    "        str: the complete text\n",
    "    \"\"\"\n",
    "\n",
    "    gcs_source_uri = f\"gs://{bucket}/{name}\"\n",
    "    prefix = \"ocr\"\n",
    "    gcs_destination_uri = f\"gs://{output_bucket}/{prefix}/\"\n",
    "    mime_type = \"application/pdf\"\n",
    "    batch_size = 2\n",
    "\n",
    "    # Perform Vision OCR\n",
    "    client = vision.ImageAnnotatorClient()\n",
    "\n",
    "    feature = vision.Feature(type_=vision.Feature.Type.DOCUMENT_TEXT_DETECTION)\n",
    "\n",
    "    gcs_source = vision.GcsSource(uri=gcs_source_uri)\n",
    "    input_config = vision.InputConfig(gcs_source=gcs_source, mime_type=mime_type)\n",
    "\n",
    "    gcs_destination = vision.GcsDestination(uri=gcs_destination_uri)\n",
    "    output_config = vision.OutputConfig(\n",
    "        gcs_destination=gcs_destination, batch_size=batch_size\n",
    "    )\n",
    "\n",
    "    async_request = vision.AsyncAnnotateFileRequest(\n",
    "        features=[feature], input_config=input_config, output_config=output_config\n",
    "    )\n",
    "\n",
    "    operation = client.async_batch_annotate_files(requests=[async_request])\n",
    "\n",
    "    print(\"OCR: waiting for the operation to finish.\")\n",
    "    operation.result(timeout=timeout)\n",
    "\n",
    "    # Once the request has completed and the output has been\n",
    "    # written to GCS, we can list all the output files.\n",
    "    return get_ocr_output_from_bucket(gcs_destination_uri, output_bucket, project_id)\n",
    "\n",
    "\n",
    "def get_ocr_output_from_bucket(gcs_destination_uri: str,\n",
    "                               bucket_name: str,\n",
    "                               project_id: str) -> str:\n",
    "    \"\"\"Iterates over blobs in output bucket to get full OCR result.\n",
    "\n",
    "    Arguments:\n",
    "        gcs_destination_uri: the URI where the OCR output was saved.\n",
    "        bucket_name: the name of the bucket where the output was saved.\n",
    "\n",
    "    Returns:\n",
    "        The full text of the document\n",
    "    \"\"\"\n",
    "    storage_client = storage.Client(project=project_id)\n",
    "\n",
    "    match = re.match(r\"gs://([^/]+)/(.+)\", gcs_destination_uri)\n",
    "    prefix = match.group(2)\n",
    "    bucket = storage_client.get_bucket(bucket_name)\n",
    "\n",
    "    # List objects with the given prefix, filtering out folders.\n",
    "    blob_list = [\n",
    "        blob\n",
    "        for blob in list(bucket.list_blobs(prefix=prefix))\n",
    "        if not blob.name.endswith(\"/\")\n",
    "    ]\n",
    "\n",
    "    # Concatenate all text from the blobs\n",
    "    complete_text = \"\"\n",
    "    for output in blob_list:\n",
    "        json_string = output.download_as_bytes().decode(\"utf-8\")\n",
    "        response = json.loads(json_string)\n",
    "\n",
    "        # The actual response for the first page of the input file.\n",
    "        page_response = response[\"responses\"][0]\n",
    "        annotation = page_response[\"fullTextAnnotation\"]\n",
    "\n",
    "        complete_text = complete_text + annotation[\"text\"]\n",
    "\n",
    "    return complete_text"
   ]
  },
  {
   "cell_type": "code",
   "execution_count": null,
   "metadata": {},
   "outputs": [],
   "source": [
    "bucket = \"arxiv-dataset\"\n",
    "pdf_name = \"arxiv/cmp-lg/pdf/9404/9404002v1.pdf\"\n",
    "output_bucket = f\"{PROJECT_ID}_output\"\n",
    "\n",
    "complete_text = document_extract(bucket=bucket,\n",
    "                                 name=pdf_name,\n",
    "                                 output_bucket=output_bucket,\n",
    "                                 project_id=PROJECT_ID)\n",
    "\n",
    "# Entire text is long; print just first 1000 characters\n",
    "print(complete_text[:1000])"
   ]
  },
  {
   "cell_type": "markdown",
   "metadata": {},
   "source": [
    "### Summarize with Vertex AI LLM\n",
    "\n",
    "Next, you can send the complete text of the PDF to be summarized. Vertex AI allows you to use many different types of LLM models. In this case, you use a LLM model designed for text summarization, `text-bison@001`. You send a prediction request to Vertex AI, providing the name of the LLM you want to use. The Vertex AI service then sends the model's response back to you. In the following cells, the Python SDK for Vertex AI provides all of the helper methods and classes you need to perform this process.\n",
    "\n",
    "Note that Vertex AI predictions have a limit of characters that can be sent in a request payload. For this reason, a heuristic is needed to isolate only certain text blocks that you need--the abstract and the conclusion."
   ]
  },
  {
   "cell_type": "code",
   "execution_count": null,
   "metadata": {},
   "outputs": [],
   "source": [
    "def predict_large_language_model(\n",
    "    project_id: str,\n",
    "    model_name: str,\n",
    "    temperature: float,\n",
    "    max_decode_steps: int,\n",
    "    top_p: float,\n",
    "    top_k: int,\n",
    "    content: str,\n",
    "    location: str = \"us-central1\",\n",
    "    tuned_model_name: str = \"\",\n",
    ") -> str:\n",
    "    \"\"\"Predict using a Large Language Model.\n",
    "\n",
    "    Args:\n",
    "      project_id (str): the Google Cloud project ID\n",
    "      model_name (str): the name of the LLM model to use\n",
    "      temperature (float): controls the randomness of predictions\n",
    "      max_decode_steps (int): the maximum number of decode steps\n",
    "      top_p (float): cumulative probability of parameter highest vocabulary tokens\n",
    "      top_k (int): number of highest propbability vocabulary tokens to keep for top-k-filtering\n",
    "      content (str): the text to summarize\n",
    "      location (str): the Google Cloud region to run in\n",
    "      tuned_model_name (str): a tuned LLM model to use; default is none\n",
    "\n",
    "    Returns:\n",
    "      The summarization of the content\n",
    "    \"\"\"\n",
    "    vertexai.init(\n",
    "        project=project_id,\n",
    "        location=location,\n",
    "    )\n",
    "\n",
    "    model = TextGenerationModel.from_pretrained(model_name)\n",
    "    if tuned_model_name:\n",
    "        model = model.get_tuned_model(tuned_model_name)\n",
    "    response = model.predict(\n",
    "        content,\n",
    "        temperature=temperature,\n",
    "        max_output_tokens=max_decode_steps,\n",
    "        top_k=top_k,\n",
    "        top_p=top_p,\n",
    "    )\n",
    "    return response.text"
   ]
  },
  {
   "cell_type": "code",
   "execution_count": null,
   "metadata": {},
   "outputs": [],
   "source": [
    "ABSTRACT_H1 = \"abstract\"\n",
    "CONCLUSION_H1 = \"conclusion\"\n",
    "ABSTRACT_LENGTH = 150 * 10  # Abstract recommended max word length * avg 10 letters long\n",
    "CONCLUSION_LENGTH = 200 * 10  # Conclusion max word legnth * avg 10 letters long\n",
    "\n",
    "def truncate_complete_text(complete_text: str) -> str:\n",
    "    \"\"\"Extracts the abstract and conclusion from an academic paper.\n",
    "\n",
    "    Uses a heuristics to approximate the extent of the abstract and conclusion.\n",
    "    For abstract: assumes beginning after the string `abstract` and extends for 6-7 sentences\n",
    "    For conclusion: assumes beginning after the string `conclusion` and extends for 7-9 sentences\n",
    "\n",
    "    Args:\n",
    "        complete_text (str): the complete text of the academic paper\n",
    "\n",
    "    Returns\n",
    "        str: the truncated paper\n",
    "    \"\"\"\n",
    "    complete_text = complete_text.lower()\n",
    "    abstract_start = complete_text.find(ABSTRACT_H1)\n",
    "    conclusion_start = complete_text.find(CONCLUSION_H1)\n",
    "\n",
    "    abstract = complete_text[abstract_start:ABSTRACT_LENGTH]\n",
    "    conclusion = complete_text[conclusion_start:]\n",
    "    if len(conclusion) > CONCLUSION_LENGTH:\n",
    "        conclusion = conclusion[:CONCLUSION_LENGTH]\n",
    "\n",
    "    return f\"\"\"\n",
    "    Abstract: {abstract}\n",
    "\n",
    "    Conclusion: {conclusion}\n",
    "    \"\"\""
   ]
  },
  {
   "cell_type": "code",
   "execution_count": null,
   "metadata": {},
   "outputs": [],
   "source": [
    "model_name = \"text-bison@001\"\n",
    "temperature = 0.2\n",
    "max_decode_steps = 1024\n",
    "top_p = 0.8\n",
    "top_k = 40\n",
    "\n",
    "prompt = 'Summarize:'\n",
    "extracted_text_trunc = truncate_complete_text(complete_text=complete_text)\n",
    "content = f\"{prompt}\\n{extracted_text_trunc}\",\n",
    "\n",
    "summary = predict_large_language_model(\n",
    "    project_id=PROJECT_ID,\n",
    "    model_name=model_name,\n",
    "    temperature=temperature,\n",
    "    top_p=top_p,\n",
    "    top_k=top_k,\n",
    "    max_decode_steps=max_decode_steps,\n",
    "    content=content)\n",
    "\n",
    "print(summary)"
   ]
  },
  {
   "cell_type": "markdown",
   "metadata": {},
   "source": [
    "### Store summary in Cloud Storage\n",
    "\n",
    "The output from multiple steps in the summarization process are stored in Cloud Storage. The following cells saves summarization text as a TXT file in a Storage bucket."
   ]
  },
  {
   "cell_type": "code",
   "execution_count": null,
   "metadata": {},
   "outputs": [],
   "source": [
    "def upload_to_gcs(project: str, bucket: str, name: str, data: str):\n",
    "    \"\"\"Upload a string to Google Cloud Storage bucket.\n",
    "\n",
    "    Args:\n",
    "      bucket (str): the name of the Storage bucket. Do not include \"gs://\"\n",
    "      name (str): the name of the file to create in the bucket\n",
    "      data (str): the data to store\n",
    "\n",
    "    \"\"\"\n",
    "    client = storage.Client(project=project)\n",
    "    bucket = client.get_bucket(bucket)\n",
    "    blob = bucket.blob(name)\n",
    "    blob.upload_from_string(data)\n"
   ]
  },
  {
   "cell_type": "code",
   "execution_count": null,
   "metadata": {},
   "outputs": [],
   "source": [
    "summary_text_filename = \"summaries/manual.txt\"\n",
    "\n",
    "upload_to_gcs(project=PROJECT_ID, bucket=output_bucket, name=summary_text_filename, data=summary)"
   ]
  },
  {
   "cell_type": "markdown",
   "metadata": {},
   "source": [
    "### Upsert data into BigQuery\n",
    "\n",
    "Now that you have the summary for the file, you can update the BigQuery table that contains all of the file summaries.\n",
    "\n",
    "The following cells updates the BigQuery table in your project named `summary_dataset.summary_table` with the summaries created by Vertex LLM."
   ]
  },
  {
   "cell_type": "code",
   "execution_count": null,
   "metadata": {},
   "outputs": [],
   "source": [
    "def write_summarization_to_table(\n",
    "    project_id: str,\n",
    "    dataset_id: str,\n",
    "    table_id: str,\n",
    "    bucket: str,\n",
    "    filename: str,\n",
    "    complete_text: str,\n",
    "    complete_text_uri: str,\n",
    "    summary: str,\n",
    "    summary_uri: str,\n",
    "    timestamp: datetime,\n",
    ") -> Sequence[Mapping]:\n",
    "    \"\"\"Updates the BigQuery table with the document summarization\n",
    "\n",
    "    Original sample is here:\n",
    "    https://cloud.google.com/bigquery/docs/samples/bigquery-table-insert-rows-explicit-none-insert-ids\n",
    "\n",
    "    Args:\n",
    "      project_id (str): the Google Cloud project ID\n",
    "      dataset_id (str): the name of the BigQuery dataset\n",
    "      table_id (str): the name of the BigQuery table\n",
    "      bucket (str): the name of the bucket with the PDF\n",
    "      filename (str): path of PDF relative to bucket root\n",
    "      complete_text (str): the complete text of the PDF\n",
    "      complete_text_uri (str): the Storage URI of the complete TXT document\n",
    "      summary (str): the text summary of the document\n",
    "      summary_uri (str): the Storage URI of the summary TXT document\n",
    "      timestamp (datetime): when the processing occurred\n",
    "    \"\"\"\n",
    "    client = bigquery.Client(project=project_id)\n",
    "\n",
    "    table_name = f\"{project_id}.{dataset_id}.{table_id}\"\n",
    "\n",
    "    rows_to_insert = [\n",
    "        {\n",
    "            \"bucket\": bucket,\n",
    "            \"filename\": filename,\n",
    "            \"extracted_text\": complete_text,\n",
    "            \"summary_uri\": summary_uri,\n",
    "            \"summary\": summary,\n",
    "            \"complete_text_uri\": complete_text_uri,\n",
    "            \"timestamp\": timestamp.isoformat(),\n",
    "        }\n",
    "    ]\n",
    "\n",
    "    errors = client.insert_rows_json(\n",
    "        table_name, rows_to_insert, row_ids=bigquery.AutoRowIDs.GENERATE_UUID\n",
    "    )\n",
    "    if errors != []:\n",
    "        logging_client = logging.Client()\n",
    "        logger = logging_client.logger(logger_name)\n",
    "        logger.log(\n",
    "            f\"Encountered errors while inserting rows: {errors}\", severity=\"ERROR\"\n",
    "        )\n",
    "        return errors\n",
    "\n",
    "    return []"
   ]
  },
  {
   "cell_type": "code",
   "execution_count": null,
   "metadata": {},
   "outputs": [],
   "source": [
    "dataset_id = \"summary_dataset\"\n",
    "table_id = \"summary_table\"\n",
    "bucket = \"gs://arxiv-dataset\"\n",
    "\n",
    "errors = write_summarization_to_table(\n",
    "    project_id=PROJECT_ID,\n",
    "    dataset_id=dataset_id,\n",
    "    table_id=table_id,\n",
    "    bucket=bucket,\n",
    "    filename=pdf_name,\n",
    "    complete_text=complete_text,\n",
    "    complete_text_uri=\"\",\n",
    "    summary=summary,\n",
    "    summary_uri=f\"gs://{output_bucket}/{summary_text_filename}\",\n",
    "    timestamp=datetime.now(),\n",
    ")"
   ]
  },
  {
   "cell_type": "markdown",
   "metadata": {},
   "source": [
    "Finally, you can query the BigQuery table to ensure that the PDF summary has been inserted into the table."
   ]
  },
  {
   "cell_type": "code",
   "execution_count": null,
   "metadata": {},
   "outputs": [],
   "source": [
    "bigquery_client = bigquery.Client(project=PROJECT_ID)\n",
    "\n",
    "table_name = f\"{PROJECT_ID}.summary_dataset.summary_table\"\n",
    "\n",
    "# Compose the SQL query to select the summary for the PDF document\n",
    "sql_query = f\"SELECT summary FROM `{table_name}` WHERE filename LIKE '%{pdf_name}%'\"\n",
    "\n",
    "job = bigquery_client.query(sql_query)\n",
    "rows = job.result()\n",
    "row_list = list(rows)\n",
    "\n",
    "if len(row_list) != 0:\n",
    "    summary = row_list[0]\n",
    "\n",
    "print(summary['summary'])"
>>>>>>> 4d200088
   ]
  }
 ],
 "metadata": {
  "colab": {
   "collapsed_sections": [],
   "name": "notebook_template.ipynb",
   "toc_visible": true
  },
  "environment": {
   "kernel": "python3",
   "name": "common-cu110.m103",
   "type": "gcloud",
   "uri": "gcr.io/deeplearning-platform-release/base-cu110:m103"
  },
  "kernelspec": {
   "display_name": "Python 3",
   "language": "python",
   "name": "python3"
  },
  "language_info": {
   "codemirror_mode": {
    "name": "ipython",
    "version": 3
   },
   "file_extension": ".py",
   "mimetype": "text/x-python",
   "name": "python",
   "nbconvert_exporter": "python",
   "pygments_lexer": "ipython3",
   "version": "3.7.12"
  }
 },
 "nbformat": 4,
 "nbformat_minor": 4
}<|MERGE_RESOLUTION|>--- conflicted
+++ resolved
@@ -641,9 +641,6 @@
     "if len(row_list) != 0:\n",
     "    summary = row_list[0]\n",
     "\n",
-<<<<<<< HEAD
-    "summary['summary']"
-=======
     "print(summary['summary'])"
    ]
   },
@@ -1093,7 +1090,6 @@
     "    summary = row_list[0]\n",
     "\n",
     "print(summary['summary'])"
->>>>>>> 4d200088
    ]
   }
  ],
